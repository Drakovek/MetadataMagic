#!/usr/bin/env python3

from argparse import ArgumentParser
from ebooklib.epub import EpubBook, EpubHtml, EpubItem, EpubNav, EpubNcx, Link, Section, write_epub
from html_string_tools.main.html_string_tools import get_extension, regex_replace
from metadata_magic.main.comic_archive.comic_archive import create_cbz
from metadata_magic.main.comic_archive.comic_archive import get_temp_dir
from metadata_magic.main.comic_archive.comic_xml import generate_info_from_jsons
from metadata_magic.main.rename.sort_rename import sort_alphanum
from metadata_magic.test.temp_file_tools import create_text_file
from metadata_magic.test.temp_file_tools import read_text_file
from os import getcwd, listdir, mkdir
<<<<<<< HEAD
from os.path import abspath, basename, exists, isdir, join, relpath
=======
from os.path import abspath, basename, exists, join
>>>>>>> 09098791
from PIL import Image, UnidentifiedImageError
from python_print_tools.main.python_print_tools import color_print
from re import sub as resub
from re import findall
from shutil import copy
from tqdm import tqdm
from typing import List
from xml.etree.ElementTree import indent as xml_indent
from xml.etree.ElementTree import Element, SubElement
from xml.etree.ElementTree import fromstring as xml_from_string
from xml.etree.ElementTree import tostring as xml_to_string
from zipfile import ZipFile, ZIP_DEFLATED, ZIP_STORED

class DvkEpubHtml(EpubHtml):
    def __init__(self, uid=None, file_name='', media_type='', content=None, title='',
                 lang=None, direction=None, media_overlay=None, media_duration=None):
        super().__init__(uid, file_name, media_type, content, title,
                 lang, direction, media_overlay, media_duration)
        self.metas = []
    
    def get_content(self, default=None):
        # Get the default content
        original_xml = super().get_content(default).decode("UTF-8")
        original_xml = resub("\\s*<\\?xml[^>]*>\\s*", "", original_xml)
        original_xml = resub("\\s*<!DOCTYPE[^>]*>\\s*", "", original_xml)
        original_xml = resub("\\s*<html[^>]*>", "<html>", original_xml)
        # Parse xml
        base = xml_from_string(original_xml)
        attributes = {"xmlns":"http://www.w3.org/1999/xhtml"}
        attributes["xmlns:epub"] = "http://www.idpf.org/2007/ops"
        attributes["epub:prefix"] = "z3998: http://www.daisy.org/z3998/2012/vocab/structure/#"
        attributes["lang"] = "en"
        attributes["xml:lang"] = "en"
        base.attrib = attributes
        # Add meta tags
        myhead = base.find("head")
        for meta in self.metas:
            meta_el = SubElement(myhead, "meta")
            meta_el.attrib = meta
        # Return the xml
        xml_indent(base, space="   ")
        xml = xml_to_string(base).decode("UTF-8")
        xml = f"<?xml version='1.0' encoding='utf-8'?>\n<!DOCTYPE html>\n{xml}"
        return xml.encode("UTF-8")

    def add_meta(self, **kwgs):
        self.metas.append(kwgs)

    def get_metas(self):
        return (meta for meta in self.metas)

def newline_to_tag(lines:str) -> str:
    """
    Returns a string with number of <br/> tags equal to length of lines.
    <br/> tags are represented as "{{{br}}}" to be replaced in final XHTML.
    
    :param lines: String of new line characters
    :type lines: str, required
    :return: String with a number of <br/> tags
    :rtype: str
    """
    tags = ""
    for i in range(0, len(lines)):
        tags = tags + "{{{br}}}"
    return tags

def get_title_from_file(file:str) -> str:
<<<<<<< HEAD
    """
    Gets an id/title for a file from the filename.
    :param file: File path or file name
    :type file: str, required
    :return: ID/title
    :rtype: str
    """
    regex = "^\\s*\\[[^\\]]+\\]\\s*|\\s*\\.[^\\.]{1,5}$"
    title = resub(regex, "", basename(file))
    return title

def format_xhtml(html:str, title:str, head_tags:List[dict]=[], indent:bool=True) -> str:
=======
>>>>>>> 09098791
    """
    Gets an id/title for a file from the filename.

    :param file: File path or file name
    :type file: str, required
    :return: ID/title
    :rtype: str
    """
<<<<<<< HEAD
    # Set the base element for the XHTML 
    base = Element("html")
    base.attrib = {"xmlns":"http://www.w3.org/1999/xhtml"}
    # Create the head subelement
    head = SubElement(base, "head")
    title_element = SubElement(head, "title")
    title_element.text = title
    meta = SubElement(head, "meta")
    meta.attrib = {"charset":"utf-8"}
    # Add given elements to head
    for head_tag in head_tags:
        head_element = SubElement(head, head_tag["type"])
        head_element.attrib = head_tag["params"]
    # Add stylesheet to head
    link = SubElement(head, "link")
    link.attrib = {"rel":"stylesheet", "href":"../style/epubstyle.css", "type":"text/css"}
    # Parse the given html text and add to body
    final_html = resub("^\\s+|\\s+$|\\n", "", html)
    body = xml_from_string(f"<body>{final_html}</body>")
    base.append(body)
    # Set indents to make the XML more readable
    if indent:
        xml_indent(base, space="   ")
    # Get xml as string
    xml = xml_to_string(base).decode("UTF-8")
    return f"<?xml version=\"1.0\" encoding=\"utf-8\"?>\n{xml}"
=======
    regex = "^\\s*\\[[^\\]]+\\]\\s*|\\s*\\.[^\\.]{1,5}$"
    title = resub(regex, "", basename(file))
    return title
>>>>>>> 09098791

def create_image_page(image_file) -> str:
    """
    Returns a epub formatted XHTML page containing a single full page image.
    
    :param image_file: Path to the image file to include on the page
    :type image_file: str, required
    :param indent: Whether to add indents to the XHTML file, defaults to True
    :type indent: bool, optional
    :return: XHTML text
    :rtype: str
    """
    # Load image
    try:
        full_path = abspath(image_file)
        image = Image.open(full_path)
        width, height = image.size
    except (FileNotFoundError, UnidentifiedImageError): return None
    # Create image container
<<<<<<< HEAD
    container = Element("div")
=======
    base = Element("body")
    container = SubElement(base, "div")
>>>>>>> 09098791
    container.attrib = {"class":"image-page-container"}
    # Create the image element
    filename = basename(full_path)
    title = get_title_from_file(full_path)
    img_element = SubElement(container, "img")
    attributes = {"class":"vertical-image-page", "src":f"../images/{filename}", "alt":title}
    if width > height:
        attributes["class"] = "horizontal-image-page"
    img_element.attrib = attributes
<<<<<<< HEAD
    xml = xml_to_string(container).decode("UTF-8")
    # Add size limited meta tag
    tag = {"type":"meta"}
    tag["params"] = {"content":f"width={width}, height={height}", "name":"viewport"}
    # Return EpubHtml
    return format_xhtml(xml, title, [tag], indent)
=======
    xml = xml_to_string(base).decode("UTF-8")
    # Create DvkEpubHtml
    filename = filename[:len(filename) - len(get_extension(filename))]
    chapter = DvkEpubHtml(title=title, file_name=f"content/{filename}.xhtml", lang='en')
    chapter.set_content(xml)
    chapter.add_link(href="../style/epubstyle.css", rel="stylesheet", type="text/css")
    # Add size limiting meta tag
    chapter.add_meta(content=f"width={width}, height={height}", name="viewport")
    # Return EpubHtml
    return chapter
>>>>>>> 09098791

def txt_to_xhtml(txt_file:str) -> str:
    """
    Creates text for an epub XHTML content file from a given txt file.
    
    :param txt_file: Path to a txt file.
    :type txt_file: str, required
    :return: XHTML text
    :rtype: str
    """
    # Read text file
    full_path = abspath(txt_file)
    content = read_text_file(full_path)
    # Replace long string of newlines
    content = regex_replace(newline_to_tag, "\\n\\n\\n+", content)
    # Split by new lines
    paragraphs = content.split("\n\n")
    # Create paragraph elements
<<<<<<< HEAD
    text_container = Element("div")
=======
    body = Element("body")
    text_container = SubElement(body, "div")
>>>>>>> 09098791
    text_container.attrib = {"class":"text-container"}
    for paragraph in paragraphs:
        p_element = SubElement(text_container, "p")
        p_element.text = paragraph.replace("\n","{{{br}}}")
    # Get xml as string
<<<<<<< HEAD
    xml = xml_to_string(text_container).decode("UTF-8")
=======
    xml = xml_to_string(body).decode("UTF-8")
>>>>>>> 09098791
    # Remove misformatted tags
    xml = xml.replace("{{{br}}}", "<br/>")
    xml = xml.replace("{{br}}", "<br/>")
    xml = xml.replace("{{i}}", "<i>")
    xml = xml.replace("{{/i}}", "</i>")
    xml = xml.replace("{{b}}", "<b>")
    xml = xml.replace("{{/b}}", "</b>")
    xml = resub("(<br\\/>|\\s)*<\\/p?>", "</p>", xml)
    xml = resub("<\\/i>\\s+(?=[,.?!])", "</i>", xml)
    xml = resub("<\\/b>\\s+(?=[,.?!])", "</b>", xml)
    xml = resub("\\s+<\\/i>", "</i>", xml)
    xml = resub("\\s+<\\/b>", "</b>", xml)
    # Get the title for the file
    title = get_title_from_file(full_path)
    filename = basename(full_path)
    filename = filename[:len(filename) - len(get_extension(full_path))]
<<<<<<< HEAD
    # Return XHTML
    return format_xhtml(xml, title, indent=indent)
=======
    # Create EpubHtml
    chapter = EpubHtml(title=title, file_name=f"content/{filename}.xhtml", lang='en')
    chapter.set_content(xml)
    chapter.add_link(href="../style/epubstyle.css", rel="stylesheet", type="text/css")
    # Return the EpubHtml
    return chapter
>>>>>>> 09098791

def get_style() -> str:
    """
    Creates the default css stylesheet for the epub book.
    
<<<<<<< HEAD
    :param file_path: Path to save the stylesheet to
    :type file_path: str, required
    """
    # Body Style
    style = ""
    style = f"{style}body {{\n"
    style = f"{style}    margin: 0px 0px 0px 0px;\n"
    style = f"{style}}}\n\n"
    # Header style
    style = f"{style}.header {{\n"
    style = f"{style}    width: 100%;\n"
    style = f"{style}    font-size: 2em;\n"
    style = f"{style}    line-height: 1.5em;\n"
    style = f"{style}}}\n\n"
    # Subheader style
    style = f"{style}.subheader {{\n"
    style = f"{style}    width: 100%;\n"
    style = f"{style}    font-size: 1.5em;\n"
    style = f"{style}    line-height: 1.5em;\n"
    style = f"{style}}}\n\n"
    # Center style
    style = f"{style}.center {{\n"
    style = f"{style}    text-align: center;\n"
    style = f"{style}}}\n\n"
    # Text Container
    style = f"{style}.text-container {{\n"
    style = f"{style}    margin: 3em 3em 3em 3em;\n"
    style = f"{style}    line-height: 1.5em;\n"
    style = f"{style}}}\n\n"
    # Vertical Image Page
    style = f"{style}.vertical-image-page {{\n"
    style = f"{style}    display: block;\n"
    style = f"{style}    height: 100%;\n"
    style = f"{style}    width: auto;\n"
    style = f"{style}    margin: auto auto auto auto;\n"
    style = f"{style}}}\n\n"
    # Horizontal Image Page
    style = f"{style}.horizontal-image-page {{\n"
    style = f"{style}    display: block;\n"
    style = f"{style}    width: 100%;\n"
    style = f"{style}    height: auto;\n"
    style = f"{style}    margin: auto auto auto auto;\n"
    style = f"{style}}}\n\n"
    # Image Page Container
    style = f"{style}.image-page-container {{\n"
    style = f"{style}    height: 100vh;\n"
    style = f"{style}}}"
    # Create file
    full_path = abspath(file_path)
    create_text_file(full_path, style)

def create_nav_file(xhtmls:List[str], file_path:str, title:str, indent:bool=True):
    """
    Creates the Table of Contents nav file for the epub file.
    
    :param xhtmls: List of XHTML files to include in the contents
    :type xhtmls: str, required
    :param file_path: Path of the file to save to
    :type file_path: str, required
    :param title: Title to use for the nav file
    :type title: str, required
    :param indent: Whether to add indents to the XML file, defaults to True
    :type indent: bool, optional
    """
    # Create base of navigation file
    attributes = {"xmlns":"http://www.w3.org/1999/xhtml"}
    attributes["xmlns:epub"] = "http://www.idpf.org/2007/ops"
    attributes["lang"] = "en"
    attributes["xml:lang"] = "en"
    base = Element("html")
    base.attrib = attributes
    # Create navigation head
    head = SubElement(base, "head")
    meta = SubElement(head, "meta")
    meta.attrib = {"charset":"utf-8"}
    title_element = SubElement(head, "title")
    title_element.text = title
    # Create navigation body and header
    body = SubElement(base, "body")
    h1 = SubElement(body, "h1")
    h1.text = title
    # Create nav element
    nav = SubElement(body, "nav")
    nav.attrib = {"epub:type":"toc", "id":"toc"}
    ol = SubElement(nav, "ol")
    # Create entries for each XHTML file
    for xhtml in xhtmls:
        # Get title
        filename = basename(xhtml)
        name = get_title_from_file(filename)
        # Create list item
        li = SubElement(ol, "li")
        a = SubElement(li, "a")
        a.text = name
        a.attrib = {"href":f"content/{filename}"}
    # Set indents to make the XML more readable
    if indent:
        xml_indent(base, space="   ")
    # Get xml as string
    xml = xml_to_string(base).decode("UTF-8")
    xml = f"<?xml version=\"1.0\" encoding=\"utf-8\"?>\n{xml}"
    # Write XML
    full_path = abspath(file_path)
    create_text_file(full_path, xml)

def create_ncx_file(xhtmls:List[str], file_path:str, title:str, uid:str, indent:bool=True):
    """
    Creates the Table of Contents ncx file for the epub file.
    
    :param xhtmls: List of XHTML files to include in the contents
    :type xhtmls: str, required
    :param file_path: Path of the file to save to
    :type file_path: str, required
    :param title: Title to use for the nav file
    :type title: str, required
    :param uid: ID to use for the contents file
    :type uid: str, required
    :param indent: Whether to add indents to the XML file, defaults to True
    :type indent: bool, optional
    """
    # Create base of ncx file
    attributes = {"xmlns":"http://www.daisy.org/z3986/2005/ncx/"}
    attributes["version"] = "2005-1"
    base = Element("ncx")
    base.attrib = attributes
    # Create ncx head
    head = SubElement(base, "head")
    uid_element = SubElement(head, "meta")
    uid_element.attrib = {"content":uid, "name":"dtb:uid"}
    depth = SubElement(head, "meta")
    depth.attrib = {"content":"0", "name":"dtb:depth"}
    pcount = SubElement(head, "meta")
    pcount.attrib = {"content":"0", "name":"dtb:totalPageCount"}
    number = SubElement(head, "meta")
    number.attrib = {"content":"0", "name":"dtb:maxPageNumber"}
    # Create title tag
    title_element = SubElement(base, "docTitle")
    title_text = SubElement(title_element, "text")
    title_text.text = title
    # Create nav map
    nav_map = SubElement(base, "navMap")
    for xhtml in xhtmls:
        nav_point = SubElement(nav_map, "navPoint")
        nav_point.attrib = {"id":get_title_from_file(xhtml) + "-xhtml"}
        nav_label = SubElement(nav_point, "navLabel")
        nav_text = SubElement(nav_label, "text")
        nav_text.text = get_title_from_file(xhtml)
        content = SubElement(nav_point, "content")
        content.text = "content/" + str(basename(xhtml))
    # Set indents to make the XML more readable
    if indent:
        xml_indent(base, space="   ")
    # Get xml as string
    xml = xml_to_string(base).decode("UTF-8")
    xml = f"<?xml version=\"1.0\" encoding=\"utf-8\"?>\n{xml}"
    # Write XML
    full_path = abspath(file_path)
    create_text_file(full_path, xml)

def create_manifest(files:List[str]) -> str:
    """
    Create the manifest section for the epub package file.
    Uses all given files, and adds nav file by default.
    
    :param files: List of files to link in the manifest section
    :type files: list[str], required
    :return: Manifest section in xml format
    :rtype: str
    """
    # Create the manifest base
    base = Element("manifest")
    # Add the nav file as item
    nav_item = SubElement(base, "item")
    nav_item.attrib = {"href":"nav.xhtml", "id":"toc", "media-type":"application/xhtml+xml", "properties":"nav"}
    # Add files as items
    for file in files:
        filename = basename(file)
        extension = get_extension(filename)
        media_type = ""
        # Get the file mimetype
        if extension == ".xhtml":
            media_type = "application/xhtml+xml"
            attributes = {"href":f"content/{filename}"}
        elif extension == ".jpeg" or extension == ".jpg":
            media_type = "image/jpeg"
            attributes = {"href":f"images/{filename}"}
        elif extension == ".png":
            media_type = "image/png"
            attributes = {"href":f"images/{filename}"}
        elif extension == ".svg":
            media_type = "image/svg+xml"
            attributes = {"href":f"images/{filename}"}
        # Create item
        attributes["id"] = get_title_from_file(filename) + "-" + extension[1:]
        attributes["media-type"] = media_type
        item = SubElement(base, "item")
        item.attrib = attributes
    # Add css file
    css_item = SubElement(base, "item")
    css_item.attrib = {"href":"style/epubstyle.css", "id":"epubstyle-css", "media-type":"text/css"}
    # Get xml as string
    xml = xml_to_string(base).decode("UTF-8")
    return xml
=======
    :return: CSS style sheet 
    :rtype: str
    """
    # Body Style
    style = ""
    style = f"{style}body {{\n"
    style = f"{style}    margin: 0px 0px 0px 0px;\n"
    style = f"{style}}}\n\n"
    # Header style
    style = f"{style}.header {{\n"
    style = f"{style}    width: 100%;\n"
    style = f"{style}    font-size: 2em;\n"
    style = f"{style}    line-height: 1.5em;\n"
    style = f"{style}}}\n\n"
    # Subheader style
    style = f"{style}.subheader {{\n"
    style = f"{style}    width: 100%;\n"
    style = f"{style}    font-size: 1.5em;\n"
    style = f"{style}    line-height: 1.5em;\n"
    style = f"{style}}}\n\n"
    # Center style
    style = f"{style}.center {{\n"
    style = f"{style}    text-align: center;\n"
    style = f"{style}}}\n\n"
    # Text Container
    style = f"{style}.text-container {{\n"
    style = f"{style}    margin: 3em 3em 3em 3em;\n"
    style = f"{style}    line-height: 1.5em;\n"
    style = f"{style}}}\n\n"
    # Vertical Image Page
    style = f"{style}.vertical-image-page {{\n"
    style = f"{style}    display: block;\n"
    style = f"{style}    height: 100%;\n"
    style = f"{style}    width: auto;\n"
    style = f"{style}    margin: auto auto auto auto;\n"
    style = f"{style}}}\n\n"
    # Horizontal Image Page
    style = f"{style}.horizontal-image-page {{\n"
    style = f"{style}    display: block;\n"
    style = f"{style}    width: 100%;\n"
    style = f"{style}    height: auto;\n"
    style = f"{style}    margin: auto auto auto auto;\n"
    style = f"{style}}}\n\n"
    # Image Page Container
    style = f"{style}.image-page-container {{\n"
    style = f"{style}    height: 100vh;\n"
    style = f"{style}}}"
    # Return style
    return style
>>>>>>> 09098791

def create_metadata(metadata:dict) -> EpubBook:
    """
    Creates an EpubBook object with the given metadata.
    Metadata is the same as used for the get_comic_xml function.

    :param metadata: Metadata dictionary
    :type metadata: dict, required
    :return: EpubBook object containing metadata
    :rtype: EpubBook
    """
    # Create book
    book = EpubBook()
    # Set the language
    book.set_language("en")
    # Set the identifier
    if metadata["url"] is not None:
        book.set_identifier(metadata["url"])
    else:
        book.set_identifier(metadata["title"].lower())
    # Set the title
    book.set_title(metadata["title"])
    # Set the description
    if metadata["description"] is not None:
        book.add_metadata("DC", "description", metadata["description"])
    # Add Authors
    try:
        authors = metadata["writer"].split(",")
    except AttributeError: authors = []
    for i in range(0, len(authors)):
        book.add_author(authors[i], role="aut", uid=f"author{i}")
    # Add Illustrator(s)
    try:
        illustrators = metadata["artist"].split(",")
    except AttributeError: illustrators = []
    for i in range(0, len(illustrators)):
        book.add_author(illustrators[i], role="ill", uid=f"illustrator{i}")
    # Add Cover Artist(s)
    try:
        covartists = metadata["cover_artist"].split(",")
    except AttributeError: covartists = []
    for i in range(0, len(covartists)):
        book.add_author(covartists[i], role="cov", uid=f"covartist{i}")
    # Add publisher
    if metadata["publisher"] is not None:
        book.add_metadata("DC", "publisher", metadata["publisher"])
    # Add date
    if metadata["date"] is not None:
        book.add_metadata("DC", "date", metadata["date"] + "T00:00:00+00:00")
    # Set the score
    try:
        score = int(metadata["score"])
        if score > -1 and score < 6:
            book.add_metadata(None, "meta", str(float(score * 2)), {"property":"calibre:rating"})
    except (TypeError, ValueError): pass
    # Set the tags
    tag_string = metadata["tags"]
    try:
        # Add score as star rating in tags
        score = int(metadata["score"])
        if score > 0 and score < 6:
            stars = "★"
            while len(stars) < score:
                stars = f"{stars}★"
            if tag_string is None or tag_string == "":
                tag_string = stars
            else:
                tag_string = f"{stars},{tag_string}"
    except (TypeError, ValueError): pass
    try:
        tags = tag_string.split(",")
    except AttributeError: tags = []
    for tag in tags:
        book.add_metadata("DC", "subject", tag)
    # Add series info
    if metadata["series"] is not None:
        attribs = {"property":"belongs-to-collection", "id":"series-title"}
        book.add_metadata(None, "meta", metadata["series"], attribs)
        attribs = {"refines":"#series-title", "property":"collection-type"}
        book.add_metadata(None, "meta", "series", attribs)
        try:
            num = float(metadata["series_number"])
            attribs = {"refines":"#series-title", "property":"group-position"}
            book.add_metadata(None, "meta", metadata["series_number"], attribs)
        except (TypeError, ValueError): pass
    # Return ebook with metadata
    return book

def get_items(directory:str) -> List[EpubItem]:
    """
    Creates a list of items to include in epub based on files in a given directory.

    :param directory: Directory to search for files within
    :type directory: str, required
    :return: List of EpubItems
    :rtype: list[EpubItem]
    """
    # Get list of files in directory
    full_directory = abspath(directory)
<<<<<<< HEAD
    content_dir = abspath(join(directory, "content"))
    content_files = sort_alphanum(listdir(content_dir))
    # Get list of files in the images directory
    image_dir = abspath(join(directory, "images"))
    image_files = sort_alphanum(listdir(image_dir))
    # Get the manifest and metadata sections
    files = []
    files.extend(content_files)
    files.extend(image_files)
    manifest = create_manifest(files)
    meta_xml = create_metadata_xml(metadata)
    # Create nav file
    nav_file = abspath(join(full_directory, "nav.xhtml"))
    create_nav_file(content_files, nav_file, metadata["title"], True)
    # Create ncx file
    uid = metadata["url"]
    if uid is None:
        uid = metadata["title"]
    ncx_file = abspath(join(full_directory, "toc.ncx"))
    create_ncx_file(content_files, ncx_file, metadata["title"], uid, True)
    # Create the content xml contents
    base = Element("package")
    base.attrib = {"xmlns":"http://www.idpf.org/2007/opf", "unique-identifier":"uid", "version":"3.0"}
    base.append(xml_from_string(meta_xml))
    base.append(xml_from_string(manifest))
    spine = SubElement(base, "spine")
    for file in content_files:
        # Create spine items
        itemref = SubElement(spine, "itemref")
        itemref.attrib = {"idref":get_title_from_file(file) + "-xhtml"}
    # Save content xml to file
    xml_indent(base, space="   ")
    xml = xml_to_string(base).decode("UTF-8")
    xml = f"<?xml version=\"1.0\" encoding=\"utf-8\"?>\n{xml}"
    package_file = abspath(join(full_directory, "content.opf"))
    create_text_file(package_file, xml)
=======
    files = sort_alphanum(listdir(full_directory))
    # Run through files
    items = []
    for file in files:
        # Read file
        full_file = abspath(join(full_directory, file))
        with open(full_file, "rb") as infile:
            contents = infile.read()
        # Create item
        item = EpubItem(uid=basename(full_file).replace(".","-"),
                    file_name="original/"+basename(full_file),
                    content=contents)
        # Copy image
        if item.get_type() == 1:
            title = get_title_from_file(full_file)
            image = EpubItem(uid=title,
                        file_name="images/"+basename(full_file),
                        content=contents)
            items.append(image)
        items.append(item)
    # Add style file
    css = EpubItem(uid="epubstyle",
                file_name="style/epubstyle.css",
                media_type="text/css",
                content=get_style())
    items.append(css)
    # Return items
    return items

def get_chapters(directory:str) -> List[EpubHtml]:
    """
    Returns a list of EpubHtml objects for each chapter of the epub.
    Creates XHTML chapter files for each text file and image in a given directory.

    :param directory: Directory to search for files within
    :type directory: str, required
    :return: List of EpubHtml objects for each chapter
    :rtype: list[EpubHtml]
    """
    # Get list of files in directory
    full_directory = abspath(directory)
    files = sort_alphanum(listdir(full_directory))
    # Run through files
    chapters = []
    for file in files:
        # Get the XML body
        xml = None
        full_file = abspath(join(full_directory, file))
        extension = get_extension(full_file)
        if extension == ".txt":
            chapter = txt_to_xhtml(full_file)
            chapters.append(chapter)
            continue
        if extension == ".jpg" or extension == ".jpeg" or extension == ".png":
            chapter = create_image_page(full_file)
            if chapter is not None:
                chapters.append(chapter)
    # Return chapters
    return chapters
>>>>>>> 09098791

def zip_epub(directory:str, epub_file):
    try:
        # Get list of files in the directory
        full_directory = abspath(directory)
        files = listdir(full_directory)
        for i in range(0, len(files)):
            files[i] = abspath(join(full_directory, files[i]))
        # Expand list of files to include subdirectories
        for file in files:
            if isdir(file):
                sub_files = listdir(file)
                for i in range(0, len(sub_files)):
                    files.append(abspath(join(file, sub_files[i])))
        # Create empty epub file
        with ZipFile(epub_file, "w", compression=ZIP_DEFLATED, compresslevel=8) as out_file:
            out_file.writestr('mimetype', 'application/epub+zip', compress_type=ZIP_STORED)
        assert exists(epub_file)
        # Write contents of directory to epub file
        for file in tqdm(files):
            relative = relpath(file, full_directory)
            with ZipFile(epub_file, "a", compression=ZIP_DEFLATED, compresslevel=8) as out_file:
                if not isdir(file):
                    out_file.write(file, relative, compress_type=ZIP_DEFLATED, compresslevel=8)
        # Return the path of the written epub archive
        return epub_file
    except FileNotFoundError:
        return None

def create_epub(directory:str, metadata:dict) -> str:
    """
    Creates an epub archive from the text and images in a given directory.
    
    :param directory: Directory in which to pull text and images
    :type directory: str, required
    :param metadata: Metadata to use for the epub file
    :type metadata: dict, required
    :return: Path to the newly created epub file
    :rtype: str
    """
    # Get the path of the epub file to create
<<<<<<< HEAD
    input_directory = abspath(directory)
    epub_file = abspath(join(input_directory, basename(input_directory)+".epub"))
    # Create temporary directory to save contents into
    temp_dir = get_temp_dir("dvk-metamagic-epub")
    # Create container
    meta_dir = abspath(join(temp_dir, "META-INF"))
    mkdir(meta_dir)
    base = Element("container")
    base.attrib = {"xmlns":"urn:oasis:names:tc:opendocument:xmlns:container", "version":"1.0"}
    rootfiles = SubElement(base, "rootfiles")
    rootfile = SubElement(rootfiles, "rootfile")
    rootfile.attrib = {"media-type":"application/oebps-package+xml", "full-path":"EPUB/content.opf"}
    xml_indent(base, space="   ")
    xml = xml_to_string(base).decode("UTF-8")
    xml = f"<?xml version=\"1.0\" encoding=\"UTF-8\"?>\n{xml}"
    container_file = abspath(join(meta_dir, "container.xml"))
    create_text_file(container_file, xml)
    # Get list of all contents of the given directory
    files = listdir(input_directory)
    for i in range(0, len(files)):
        files[i] = abspath(join(input_directory, files[i]))
    # Copy all files into folder to contain all original unaltered files
    epub_folder = abspath(join(temp_dir, "EPUB"))
    mkdir(epub_folder)
    original_folder = abspath(join(epub_folder, "original"))
    mkdir(original_folder)
    for file in files:
        copy(file, abspath(join(original_folder, basename(file))))
    # Create style sheet
    style_folder = abspath(join(epub_folder, "style"))
    mkdir(style_folder)
    create_style_file(abspath(join(style_folder, "epubstyle.css")))
    # Copy all images and convert all text to XHTML for the content folder
    content_folder = abspath(join(epub_folder, "content"))
    mkdir(content_folder)
    image_folder = abspath(join(epub_folder, "images"))
    mkdir(image_folder)
    for file in files:
        filename = basename(file)
        extension = get_extension(filename)
        if extension == ".txt":
            # Create text extension
            filename = filename[:len(filename) - len(extension)] + ".xhtml"
            xml = txt_to_xhtml(file, True)
            create_text_file(abspath(join(content_folder, filename)), xml)
        if extension == ".png" or extension == ".jpg" or extension == ".jpeg" or extension == ".svg":
            # Copy image file
            copy(file, abspath(join(image_folder, filename)))
            # Create image page
            filename = filename[:len(filename) - len(extension)] + ".xhtml"
            xml = create_image_page(file)
            create_text_file(abspath(join(content_folder, filename)), xml)
    # Create the package and nav files
    create_epub_files(epub_folder, metadata)
    # Zip files and copy to epub
    zip_epub(temp_dir, epub_file)
=======
    full_directory = abspath(directory)
    epub_file = abspath(join(full_directory, basename(full_directory) + ".epub"))
    # Get book from metadata
    book = create_metadata(metadata)
    # Get XHTMLs and base content    
    chapters = get_chapters(full_directory)
    items = get_items(full_directory)
    # Add items to the book
    for chapter in chapters:
        book.add_item(chapter)
    for item in items:
        book.add_item(item)
    # Add spine and table of contents
    book.spine = chapters
    book.toc = chapters
    book.add_item(EpubNcx())
    book.add_item(EpubNav())
    # Write book
    write_epub(epub_file, book)
>>>>>>> 09098791
    return epub_file
    
def user_create_epub(path:str,
                rp_description:bool=False,
                rp_date:bool=False,
                rp_artists:bool=False,
                rp_publisher:bool=False,
                rp_url:bool=False,
                rp_tags:bool=False,
                rp_score:bool=False):
    """
    Creates an epub file using the files in a directory and metadata from the user.
    
    :param path: Directory with files to archive
    :type path: str, required
    :param rp_description: Whether to replace the description from gathered metadata, defaults to False
    :type rp_description: bool, optional
    :param rp_date: Whether to replace the date from gathered metadata, defaults to False
    :type rp_date: bool, optional
    :param rp_artists: Whether to replace the artists/writers from gathered metadata, defaults to False
    :type rp_artists: bool, optional
    :param rp_publisher: Whether to replace the publisher from gathered metadata, defaults to False
    :type rp_publiser: bool, optional
    :param rp_url: Whether to replace the URL from gathered metadata, defaults to False
    :type rp_url: bool, optional
    :param rp_tags: Whether to replace the tags from gathered metadata, defaults to False
    :type rp_tags: bool, optional
    :param rp_score: Whether to replace the score from gathered metadata, defaults to False
    :type rp_score: bool, optional
    """
    # Get default metadata
    full_path = abspath(path)
    try:
        metadata = generate_info_from_jsons(full_path)
    except FileNotFoundError: metadata = get_empty_metadata()
    # Remove metadata fields the user wishes to replace
    if rp_description:
        metadata["description"] = None
    if rp_date:
        metadata["date"] = None
    if rp_artists:
        metadata["artist"] = None
        metadata["writer"] = None
        metadata["cover_artist"] = None
    if rp_publisher:
        metadata["publisher"] = None
    if rp_url:
        metadata["url"] = None
    if rp_tags:
        metadata["tags"] = None
    # Get the title
    title = metadata["title"]
    if title is None:
        metadata["title"] = str(input("Title: "))
    else:
        title = str(input(f"Title (Default is \"{title}\"): "))
        if not title == "":
            metadata["title"] = title
    # Get the description
    if metadata["description"] is None:
        description = str(input("Description: "))
        if not description == "":
            metadata["description"] = description
    # Get the date
    if metadata["date"] is None:
        date = ""
        regex = "(19[7-9][0-9]|2[0-1][0-9]{2})\\-(0[1-9]|1[0-2])\\-(0[1-9]|[1-2][0-9]|3[0-1])"
        while len(findall(regex, date)) == 0:
            date = str(input("Date (YYYY-MM-DD): "))
        metadata["date"] = date
    # Get the Writer
    if metadata["writer"] is None:
        writer = str(input(f"Writer: "))
        if not writer == "":
            metadata["writer"] = writer
    # Get the Illustrator
    artist = metadata["artist"]
    if artist is None:
        artist = str(input("Illustrator: "))
        if not artist == "":
            metadata["artist"] = artist
    # Get the Cover Artist
    if metadata["cover_artist"] is None:
        cover = str(input(f"Cover Artist: "))
        if not cover == "":
            metadata["cover_artist"] = cover
    # Get the Publisher
    if metadata["publisher"] is None:
        publisher = str(input("Publisher: "))
        if not publisher == "":
            metadata["publisher"] = publisher
    # Get the URL
    if metadata["url"] is None:
        url = str(input("URL: "))
        if not url == "":
            metadata["url"] = url
    # Get tags
    if metadata["tags"] is None:
        url = str(input("Tags: "))
        if not url == "":
            metadata["tags"] = resub("\\s*,\\s*", ",", url)
    # Get score
    if rp_score:
        score = str(input("Score (Range 0-5): "))
        if not score == "":
            metadata["score"] = score
    # Create/Update .cbz
    create_epub(full_path, metadata)

def main():
    """
    Sets up the parser for creating an epub file.
    """
    # Set up argument parser
    parser = ArgumentParser()
    parser.add_argument(
            "path",
            help="Path to directory for creating epub.",
            nargs="?",
            type=str,
            default=str(getcwd()))
    parser.add_argument(
            "-s",
            "--summary",
            help="Use user summary instead of summary in metadata.",
            action="store_true")
    parser.add_argument(
            "-d",
            "--date",
            help="Use user date instead of date in metadata.",
            action="store_true")
    parser.add_argument(
            "-a",
            "--artists",
            help="Use user artists instead of artists in metadata.",
            action="store_true")
    parser.add_argument(
            "-p",
            "--publisher",
            help="Use user publisher instead of publisher in metadata.",
            action="store_true")
    parser.add_argument(
            "-u",
            "--url",
            help="Use user URL instead of URL in metadata.",
            action="store_true")
    parser.add_argument(
            "-t",
            "--tags",
            help="Use user tags instead of tags in metadata.",
            action="store_true")
    parser.add_argument(
            "-g",
            "--grade",
            help="Use user grade/score instead of score in metadata.",
            action="store_true")
    args = parser.parse_args()
    # Check that directory is valid
    path = abspath(args.path)
    if not exists(path):
        color_print("Invalid path.", "red")
    else:
        # Create the epub
        user_create_epub(path,
                rp_description=args.summary,
                rp_date=args.date,
                rp_artists=args.artists,
                rp_publisher=args.publisher,
                rp_url=args.url,
                rp_tags=args.tags,
                rp_score=args.grade)
            
if __name__ == "__main__":
    main()<|MERGE_RESOLUTION|>--- conflicted
+++ resolved
@@ -10,11 +10,7 @@
 from metadata_magic.test.temp_file_tools import create_text_file
 from metadata_magic.test.temp_file_tools import read_text_file
 from os import getcwd, listdir, mkdir
-<<<<<<< HEAD
 from os.path import abspath, basename, exists, isdir, join, relpath
-=======
-from os.path import abspath, basename, exists, join
->>>>>>> 09098791
 from PIL import Image, UnidentifiedImageError
 from python_print_tools.main.python_print_tools import color_print
 from re import sub as resub
@@ -82,7 +78,6 @@
     return tags
 
 def get_title_from_file(file:str) -> str:
-<<<<<<< HEAD
     """
     Gets an id/title for a file from the filename.
     :param file: File path or file name
@@ -95,8 +90,6 @@
     return title
 
 def format_xhtml(html:str, title:str, head_tags:List[dict]=[], indent:bool=True) -> str:
-=======
->>>>>>> 09098791
     """
     Gets an id/title for a file from the filename.
 
@@ -105,7 +98,6 @@
     :return: ID/title
     :rtype: str
     """
-<<<<<<< HEAD
     # Set the base element for the XHTML 
     base = Element("html")
     base.attrib = {"xmlns":"http://www.w3.org/1999/xhtml"}
@@ -132,11 +124,6 @@
     # Get xml as string
     xml = xml_to_string(base).decode("UTF-8")
     return f"<?xml version=\"1.0\" encoding=\"utf-8\"?>\n{xml}"
-=======
-    regex = "^\\s*\\[[^\\]]+\\]\\s*|\\s*\\.[^\\.]{1,5}$"
-    title = resub(regex, "", basename(file))
-    return title
->>>>>>> 09098791
 
 def create_image_page(image_file) -> str:
     """
@@ -156,12 +143,7 @@
         width, height = image.size
     except (FileNotFoundError, UnidentifiedImageError): return None
     # Create image container
-<<<<<<< HEAD
     container = Element("div")
-=======
-    base = Element("body")
-    container = SubElement(base, "div")
->>>>>>> 09098791
     container.attrib = {"class":"image-page-container"}
     # Create the image element
     filename = basename(full_path)
@@ -171,25 +153,12 @@
     if width > height:
         attributes["class"] = "horizontal-image-page"
     img_element.attrib = attributes
-<<<<<<< HEAD
     xml = xml_to_string(container).decode("UTF-8")
     # Add size limited meta tag
     tag = {"type":"meta"}
     tag["params"] = {"content":f"width={width}, height={height}", "name":"viewport"}
     # Return EpubHtml
     return format_xhtml(xml, title, [tag], indent)
-=======
-    xml = xml_to_string(base).decode("UTF-8")
-    # Create DvkEpubHtml
-    filename = filename[:len(filename) - len(get_extension(filename))]
-    chapter = DvkEpubHtml(title=title, file_name=f"content/{filename}.xhtml", lang='en')
-    chapter.set_content(xml)
-    chapter.add_link(href="../style/epubstyle.css", rel="stylesheet", type="text/css")
-    # Add size limiting meta tag
-    chapter.add_meta(content=f"width={width}, height={height}", name="viewport")
-    # Return EpubHtml
-    return chapter
->>>>>>> 09098791
 
 def txt_to_xhtml(txt_file:str) -> str:
     """
@@ -208,22 +177,13 @@
     # Split by new lines
     paragraphs = content.split("\n\n")
     # Create paragraph elements
-<<<<<<< HEAD
     text_container = Element("div")
-=======
-    body = Element("body")
-    text_container = SubElement(body, "div")
->>>>>>> 09098791
     text_container.attrib = {"class":"text-container"}
     for paragraph in paragraphs:
         p_element = SubElement(text_container, "p")
         p_element.text = paragraph.replace("\n","{{{br}}}")
     # Get xml as string
-<<<<<<< HEAD
     xml = xml_to_string(text_container).decode("UTF-8")
-=======
-    xml = xml_to_string(body).decode("UTF-8")
->>>>>>> 09098791
     # Remove misformatted tags
     xml = xml.replace("{{{br}}}", "<br/>")
     xml = xml.replace("{{br}}", "<br/>")
@@ -240,23 +200,13 @@
     title = get_title_from_file(full_path)
     filename = basename(full_path)
     filename = filename[:len(filename) - len(get_extension(full_path))]
-<<<<<<< HEAD
     # Return XHTML
     return format_xhtml(xml, title, indent=indent)
-=======
-    # Create EpubHtml
-    chapter = EpubHtml(title=title, file_name=f"content/{filename}.xhtml", lang='en')
-    chapter.set_content(xml)
-    chapter.add_link(href="../style/epubstyle.css", rel="stylesheet", type="text/css")
-    # Return the EpubHtml
-    return chapter
->>>>>>> 09098791
 
 def get_style() -> str:
     """
     Creates the default css stylesheet for the epub book.
     
-<<<<<<< HEAD
     :param file_path: Path to save the stylesheet to
     :type file_path: str, required
     """
@@ -460,57 +410,6 @@
     # Get xml as string
     xml = xml_to_string(base).decode("UTF-8")
     return xml
-=======
-    :return: CSS style sheet 
-    :rtype: str
-    """
-    # Body Style
-    style = ""
-    style = f"{style}body {{\n"
-    style = f"{style}    margin: 0px 0px 0px 0px;\n"
-    style = f"{style}}}\n\n"
-    # Header style
-    style = f"{style}.header {{\n"
-    style = f"{style}    width: 100%;\n"
-    style = f"{style}    font-size: 2em;\n"
-    style = f"{style}    line-height: 1.5em;\n"
-    style = f"{style}}}\n\n"
-    # Subheader style
-    style = f"{style}.subheader {{\n"
-    style = f"{style}    width: 100%;\n"
-    style = f"{style}    font-size: 1.5em;\n"
-    style = f"{style}    line-height: 1.5em;\n"
-    style = f"{style}}}\n\n"
-    # Center style
-    style = f"{style}.center {{\n"
-    style = f"{style}    text-align: center;\n"
-    style = f"{style}}}\n\n"
-    # Text Container
-    style = f"{style}.text-container {{\n"
-    style = f"{style}    margin: 3em 3em 3em 3em;\n"
-    style = f"{style}    line-height: 1.5em;\n"
-    style = f"{style}}}\n\n"
-    # Vertical Image Page
-    style = f"{style}.vertical-image-page {{\n"
-    style = f"{style}    display: block;\n"
-    style = f"{style}    height: 100%;\n"
-    style = f"{style}    width: auto;\n"
-    style = f"{style}    margin: auto auto auto auto;\n"
-    style = f"{style}}}\n\n"
-    # Horizontal Image Page
-    style = f"{style}.horizontal-image-page {{\n"
-    style = f"{style}    display: block;\n"
-    style = f"{style}    width: 100%;\n"
-    style = f"{style}    height: auto;\n"
-    style = f"{style}    margin: auto auto auto auto;\n"
-    style = f"{style}}}\n\n"
-    # Image Page Container
-    style = f"{style}.image-page-container {{\n"
-    style = f"{style}    height: 100vh;\n"
-    style = f"{style}}}"
-    # Return style
-    return style
->>>>>>> 09098791
 
 def create_metadata(metadata:dict) -> EpubBook:
     """
@@ -610,7 +509,6 @@
     """
     # Get list of files in directory
     full_directory = abspath(directory)
-<<<<<<< HEAD
     content_dir = abspath(join(directory, "content"))
     content_files = sort_alphanum(listdir(content_dir))
     # Get list of files in the images directory
@@ -647,67 +545,6 @@
     xml = f"<?xml version=\"1.0\" encoding=\"utf-8\"?>\n{xml}"
     package_file = abspath(join(full_directory, "content.opf"))
     create_text_file(package_file, xml)
-=======
-    files = sort_alphanum(listdir(full_directory))
-    # Run through files
-    items = []
-    for file in files:
-        # Read file
-        full_file = abspath(join(full_directory, file))
-        with open(full_file, "rb") as infile:
-            contents = infile.read()
-        # Create item
-        item = EpubItem(uid=basename(full_file).replace(".","-"),
-                    file_name="original/"+basename(full_file),
-                    content=contents)
-        # Copy image
-        if item.get_type() == 1:
-            title = get_title_from_file(full_file)
-            image = EpubItem(uid=title,
-                        file_name="images/"+basename(full_file),
-                        content=contents)
-            items.append(image)
-        items.append(item)
-    # Add style file
-    css = EpubItem(uid="epubstyle",
-                file_name="style/epubstyle.css",
-                media_type="text/css",
-                content=get_style())
-    items.append(css)
-    # Return items
-    return items
-
-def get_chapters(directory:str) -> List[EpubHtml]:
-    """
-    Returns a list of EpubHtml objects for each chapter of the epub.
-    Creates XHTML chapter files for each text file and image in a given directory.
-
-    :param directory: Directory to search for files within
-    :type directory: str, required
-    :return: List of EpubHtml objects for each chapter
-    :rtype: list[EpubHtml]
-    """
-    # Get list of files in directory
-    full_directory = abspath(directory)
-    files = sort_alphanum(listdir(full_directory))
-    # Run through files
-    chapters = []
-    for file in files:
-        # Get the XML body
-        xml = None
-        full_file = abspath(join(full_directory, file))
-        extension = get_extension(full_file)
-        if extension == ".txt":
-            chapter = txt_to_xhtml(full_file)
-            chapters.append(chapter)
-            continue
-        if extension == ".jpg" or extension == ".jpeg" or extension == ".png":
-            chapter = create_image_page(full_file)
-            if chapter is not None:
-                chapters.append(chapter)
-    # Return chapters
-    return chapters
->>>>>>> 09098791
 
 def zip_epub(directory:str, epub_file):
     try:
@@ -749,7 +586,6 @@
     :rtype: str
     """
     # Get the path of the epub file to create
-<<<<<<< HEAD
     input_directory = abspath(directory)
     epub_file = abspath(join(input_directory, basename(input_directory)+".epub"))
     # Create temporary directory to save contents into
@@ -806,27 +642,6 @@
     create_epub_files(epub_folder, metadata)
     # Zip files and copy to epub
     zip_epub(temp_dir, epub_file)
-=======
-    full_directory = abspath(directory)
-    epub_file = abspath(join(full_directory, basename(full_directory) + ".epub"))
-    # Get book from metadata
-    book = create_metadata(metadata)
-    # Get XHTMLs and base content    
-    chapters = get_chapters(full_directory)
-    items = get_items(full_directory)
-    # Add items to the book
-    for chapter in chapters:
-        book.add_item(chapter)
-    for item in items:
-        book.add_item(item)
-    # Add spine and table of contents
-    book.spine = chapters
-    book.toc = chapters
-    book.add_item(EpubNcx())
-    book.add_item(EpubNav())
-    # Write book
-    write_epub(epub_file, book)
->>>>>>> 09098791
     return epub_file
     
 def user_create_epub(path:str,
